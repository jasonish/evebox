--- conflicted
+++ resolved
@@ -1,14 +1,14 @@
 # Change Log
 
-<<<<<<< HEAD
 ## unreleased
-=======
+
+[Full Changelog](https://github.com/jasonish/evebox/compare/0.10.0..master)
+
 ## 0.10.1 - 2018-12-20
 - Fix issue when behind a path on a reverse
   proxy. https://github.com/jasonish/evebox/issues/84
->>>>>>> b4bcb0aa
-
-[Full Changelog](https://github.com/jasonish/evebox/compare/0.10.0..master)
+
+[Full Changelog](https://github.com/jasonish/evebox/compare/0.10.0..0.10.1)
 
 ## 0.10.0 - 2018-12-19
 - Update to Angular 7.
